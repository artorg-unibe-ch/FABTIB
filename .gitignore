--- conflicted
+++ resolved
@@ -7,9 +7,6 @@
 # Ignore results files
 *.npy
 *.png
-<<<<<<< HEAD
-*.msh
-=======
 *.mhd
 *.raw
->>>>>>> 1df40d17
+*.msh